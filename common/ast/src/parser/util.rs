// Copyright 2022 Datafuse Labs.
//
// Licensed under the Apache License, Version 2.0 (the "License");
// you may not use this file except in compliance with the License.
// You may obtain a copy of the License at
//
//     http://www.apache.org/licenses/LICENSE-2.0
//
// Unless required by applicable law or agreed to in writing, software
// distributed under the License is distributed on an "AS IS" BASIS,
// WITHOUT WARRANTIES OR CONDITIONS OF ANY KIND, either express or implied.
// See the License for the specific language governing permissions and
// limitations under the License.

use std::ops::Range;
use std::ops::RangeFrom;
use std::ops::RangeFull;
use std::ops::RangeTo;

use nom::branch::alt;
use nom::combinator::map;
use nom::Slice as _;

use crate::ast::Identifier;
use crate::parser::error::Backtrace;
use crate::parser::error::Error;
use crate::parser::error::ErrorKind;
use crate::parser::token::*;

pub type IResult<'a, Output> = nom::IResult<Input<'a>, Output, Error<'a>>;

/// Input tokens slice with a backtrace that records all errors including
/// the optional branch.
#[derive(Debug, Clone, Copy)]
pub struct Input<'a>(pub &'a [Token<'a>], pub &'a Backtrace<'a>);

pub fn match_text(text: &'static str) -> impl FnMut(Input) -> IResult<&Token> {
    move |i| match i.0.get(0).filter(|token| token.text() == text) {
        Some(token) => Ok((i.slice(1..), token)),
        _ => Err(nom::Err::Error(Error::from_error_kind(
            i,
            ErrorKind::ExpectText(text),
        ))),
    }
}

pub fn match_token(kind: TokenKind) -> impl FnMut(Input) -> IResult<&Token> {
    move |i| match i.0.get(0).filter(|token| token.kind == kind) {
        Some(token) => Ok((i.slice(1..), token)),
        _ => Err(nom::Err::Error(Error::from_error_kind(
            i,
            ErrorKind::ExpectToken(kind),
        ))),
    }
}

#[macro_export]
macro_rules! rule {
    ($($tt:tt)*) => { nom_rule::rule!(
        $crate::parser::util::match_text,
        $crate::parser::util::match_token,
        $($tt)*)
    }
}

pub fn ident(i: Input) -> IResult<Identifier> {
    non_reserved_identifier(|token| token.is_reserved_ident(false))(i)
}

pub fn ident_after_as(i: Input) -> IResult<Identifier> {
    non_reserved_identifier(|token| token.is_reserved_ident(true))(i)
}

pub fn function_name(i: Input) -> IResult<Identifier> {
    non_reserved_identifier(|token| token.is_reserved_function_name(false))(i)
}

pub fn function_name_after_as(i: Input) -> IResult<Identifier> {
    non_reserved_identifier(|token| token.is_reserved_function_name(true))(i)
}

fn non_reserved_identifier(
    is_reserved_keyword: fn(&TokenKind) -> bool,
) -> impl FnMut(Input) -> IResult<Identifier> {
    move |i| {
        alt((
            map(
                alt((rule! { Ident }, non_reserved_keyword(is_reserved_keyword))),
                |token| Identifier {
                    span: token.clone(),
                    name: token.text().to_string(),
                    quote: None,
                },
            ),
            move |i| {
                match_token(QuotedString)(i).and_then(|(i2, token)| {
                    if token.text().starts_with('\'') {
                        Err(nom::Err::Error(Error::from_error_kind(
                            i,
                            ErrorKind::ExpectToken(Ident),
                        )))
                    } else {
                        Ok((i2, Identifier {
                            span: token.clone(),
                            name: token.text()[1..token.text().len() - 1].to_string(),
                            quote: Some(token.text().chars().next().unwrap()),
                        }))
                    }
                })
            },
        ))(i)
    }
}

fn non_reserved_keyword(
    is_reserved_keyword: fn(&TokenKind) -> bool,
) -> impl FnMut(Input) -> IResult<&Token> {
    move |i: Input| match i
        .0
        .get(0)
        .filter(|token| token.kind.is_keyword() && !is_reserved_keyword(&token.kind))
    {
        Some(token) => Ok((i.slice(1..), token)),
        _ => Err(nom::Err::Error(Error::from_error_kind(
            i,
            ErrorKind::ExpectToken(Ident),
        ))),
    }
}

<<<<<<< HEAD
pub fn literal_string(i: Input) -> IResult<String> {
    match_token(QuotedString)(i).and_then(|(i2, token)| {
        if token.text().starts_with('\'') {
            let str = &token.text()[1..token.text().len() - 1];
            let unescaped = unescape(str, '\'').ok_or_else(|| {
                nom::Err::Failure(Error::from_error_kind(
                    i,
                    ErrorKind::Other("invalid escape or unicode"),
                ))
            })?;
            Ok((i2, unescaped))
        } else {
            Err(nom::Err::Error(Error::from_error_kind(
                i,
                ErrorKind::ExpectToken(QuotedString),
            )))
        }
    })
}

pub fn at_string(i: Input) -> IResult<String> {
    match_token(AtString)(i).and_then(|(i2, token)| {
        Ok((i2, token.text()[1..token.text().len() - 1].to_string()))
    })
}

pub fn literal_u64(i: Input) -> IResult<u64> {
    match_token(LiteralNumber)(i).and_then(|(i2, token)| {
        token
            .text()
            .parse()
            .map(|num| (i2, num))
            .map_err(|err: ParseIntError| nom::Err::Failure(Error::from_error_kind(i, err.into())))
    })
}

=======
>>>>>>> 25531a72
pub fn comma_separated_list0<'a, T>(
    item: impl FnMut(Input<'a>) -> IResult<'a, T>,
) -> impl FnMut(Input<'a>) -> IResult<'a, Vec<T>> {
    separated_list0(match_text(","), item)
}

pub fn comma_separated_list0_allow_trailling<'a, T>(
    item: impl FnMut(Input<'a>) -> IResult<'a, T>,
) -> impl FnMut(Input<'a>) -> IResult<'a, Vec<T>> {
    nom::multi::separated_list0(match_text(","), item)
}

pub fn comma_separated_list1<'a, T>(
    item: impl FnMut(Input<'a>) -> IResult<'a, T>,
) -> impl FnMut(Input<'a>) -> IResult<'a, Vec<T>> {
    separated_list1(match_text(","), item)
}

pub fn comma_separated_list1_allow_trailling<'a, T>(
    item: impl FnMut(Input<'a>) -> IResult<'a, T>,
) -> impl FnMut(Input<'a>) -> IResult<'a, Vec<T>> {
    nom::multi::separated_list1(match_text(","), item)
}

/// A fork of `separated_list0` from nom, but never forgive parser error
/// after a separator is encountered, and always forgive the first element
/// failure.
pub fn separated_list0<I, O, O2, E, F, G>(
    mut sep: G,
    mut f: F,
) -> impl FnMut(I) -> nom::IResult<I, Vec<O>, E>
where
    I: Clone + nom::InputLength,
    F: nom::Parser<I, O, E>,
    G: nom::Parser<I, O2, E>,
    E: nom::error::ParseError<I>,
{
    move |mut i: I| {
        let mut res = Vec::new();

        match f.parse(i.clone()) {
            Err(_) => return Ok((i, res)),
            Ok((i1, o)) => {
                res.push(o);
                i = i1;
            }
        }

        loop {
            let len = i.input_len();
            match sep.parse(i.clone()) {
                Err(nom::Err::Error(_)) => return Ok((i, res)),
                Err(e) => return Err(e),
                Ok((i1, _)) => {
                    // infinite loop check: the parser must always consume
                    if i1.input_len() == len {
                        return Err(nom::Err::Error(E::from_error_kind(
                            i1,
                            nom::error::ErrorKind::SeparatedList,
                        )));
                    }

                    match f.parse(i1.clone()) {
                        Err(e) => return Err(e),
                        Ok((i2, o)) => {
                            res.push(o);
                            i = i2;
                        }
                    }
                }
            }
        }
    }
}

/// A fork of `separated_list1` from nom, but never forgive parser error
/// after a separator is encountered.
pub fn separated_list1<I, O, O2, E, F, G>(
    mut sep: G,
    mut f: F,
) -> impl FnMut(I) -> nom::IResult<I, Vec<O>, E>
where
    I: Clone + nom::InputLength,
    F: nom::Parser<I, O, E>,
    G: nom::Parser<I, O2, E>,
    E: nom::error::ParseError<I>,
{
    move |mut i: I| {
        let mut res = Vec::new();

        // Parse the first element
        match f.parse(i.clone()) {
            Err(e) => return Err(e),
            Ok((i1, o)) => {
                res.push(o);
                i = i1;
            }
        }

        loop {
            let len = i.input_len();
            match sep.parse(i.clone()) {
                Err(nom::Err::Error(_)) => return Ok((i, res)),
                Err(e) => return Err(e),
                Ok((i1, _)) => {
                    // infinite loop check: the parser must always consume
                    if i1.input_len() == len {
                        return Err(nom::Err::Error(E::from_error_kind(
                            i1,
                            nom::error::ErrorKind::SeparatedList,
                        )));
                    }

                    match f.parse(i1.clone()) {
                        Err(e) => return Err(e),
                        Ok((i2, o)) => {
                            res.push(o);
                            i = i2;
                        }
                    }
                }
            }
        }
    }
}

/// A fork of `map_res` from nom, but doesn't require `FromExternalError`.
pub fn map_res<'a, O1, O2, F, G>(
    mut parser: F,
    mut f: G,
) -> impl FnMut(Input<'a>) -> IResult<'a, O2>
where
    F: nom::Parser<Input<'a>, O1, Error<'a>>,
    G: FnMut(O1) -> Result<O2, ErrorKind>,
{
    move |input: Input| {
        let i = input;
        let (input, o1) = parser.parse(input)?;
        match f(o1) {
            Ok(o2) => Ok((input, o2)),
            Err(e) => Err(nom::Err::Error(Error::from_error_kind(i, e))),
        }
    }
}

impl<'a> std::ops::Deref for Input<'a> {
    type Target = [Token<'a>];

    fn deref(&self) -> &Self::Target {
        self.0
    }
}

impl<'a> nom::InputLength for Input<'a> {
    fn input_len(&self) -> usize {
        self.0.input_len()
    }
}

impl<'a> nom::Offset for Input<'a> {
    fn offset(&self, second: &Self) -> usize {
        let fst = self.0.as_ptr();
        let snd = second.0.as_ptr();

        (snd as usize - fst as usize) / std::mem::size_of::<Token>()
    }
}

impl<'a> nom::Slice<Range<usize>> for Input<'a> {
    fn slice(&self, range: Range<usize>) -> Self {
        Input(&self.0[range], self.1)
    }
}

impl<'a> nom::Slice<RangeTo<usize>> for Input<'a> {
    fn slice(&self, range: RangeTo<usize>) -> Self {
        Input(&self.0[range], self.1)
    }
}

impl<'a> nom::Slice<RangeFrom<usize>> for Input<'a> {
    fn slice(&self, range: RangeFrom<usize>) -> Self {
        Input(&self.0[range], self.1)
    }
}

impl<'a> nom::Slice<RangeFull> for Input<'a> {
    fn slice(&self, _: RangeFull) -> Self {
        *self
    }
}<|MERGE_RESOLUTION|>--- conflicted
+++ resolved
@@ -128,45 +128,6 @@
     }
 }
 
-<<<<<<< HEAD
-pub fn literal_string(i: Input) -> IResult<String> {
-    match_token(QuotedString)(i).and_then(|(i2, token)| {
-        if token.text().starts_with('\'') {
-            let str = &token.text()[1..token.text().len() - 1];
-            let unescaped = unescape(str, '\'').ok_or_else(|| {
-                nom::Err::Failure(Error::from_error_kind(
-                    i,
-                    ErrorKind::Other("invalid escape or unicode"),
-                ))
-            })?;
-            Ok((i2, unescaped))
-        } else {
-            Err(nom::Err::Error(Error::from_error_kind(
-                i,
-                ErrorKind::ExpectToken(QuotedString),
-            )))
-        }
-    })
-}
-
-pub fn at_string(i: Input) -> IResult<String> {
-    match_token(AtString)(i).and_then(|(i2, token)| {
-        Ok((i2, token.text()[1..token.text().len() - 1].to_string()))
-    })
-}
-
-pub fn literal_u64(i: Input) -> IResult<u64> {
-    match_token(LiteralNumber)(i).and_then(|(i2, token)| {
-        token
-            .text()
-            .parse()
-            .map(|num| (i2, num))
-            .map_err(|err: ParseIntError| nom::Err::Failure(Error::from_error_kind(i, err.into())))
-    })
-}
-
-=======
->>>>>>> 25531a72
 pub fn comma_separated_list0<'a, T>(
     item: impl FnMut(Input<'a>) -> IResult<'a, T>,
 ) -> impl FnMut(Input<'a>) -> IResult<'a, Vec<T>> {
