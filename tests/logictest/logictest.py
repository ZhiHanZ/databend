import abc
import collections
import glob
import os
import re
import time

import six

from log import log
from statistics import global_statistics

supports_labels = ['http', 'mysql', 'clickhouse']

# statement is a statement in sql logic test
state_regex = r"^\s*statement\s+(?P<statement>((?P<ok>OK)|((?P<error>)ERROR\s*(?P<expectError>.*))|(?P<query>QUERY\s*((" \
              r"ERROR\s+(?P<queryError>.*))|(?P<queryOptions>.*)))))$"

result_regex = r"^----\s*(?P<label>.*)?$"
condition_regex = r"^(skipif\s+(?P<skipDatabase>.*))|(onlyif\s+(?P<onlyDatabase>.*))$"


# return the statement type
# `None` represent that the current format is not a statement type
def get_statement_type(line):
    return re.match(state_regex, line, re.MULTILINE | re.IGNORECASE)


def get_result_label(line):
    return re.match(result_regex, line, re.MULTILINE | re.IGNORECASE)


def get_statement_condition(line):
    return re.match(condition_regex, line, re.IGNORECASE)


# return false if the line is not empty
def is_empty_line(line):
    if line.split():
        return False
    return True


# iterate lines over a file and return a iterator
def get_lines(suite_path):
    with open(suite_path, encoding="UTF-8") as reader:
        for line_idx, line in enumerate(reader.readlines()):
            yield line_idx, line.rstrip('\n ')  # keep tab /t


# return a single statement
def get_single_statement(lines):
    statement_lines = []
    for line_idx, line in lines:
        if is_empty_line(line):
            statement = "\n".join(statement_lines)
            return statement
        statement_lines.append(line)
    return "\n".join(statement_lines)


def get_result(lines):
    result_lines = []
    result_label = None
    val = 0
    for line_idx, line in lines:
        val = line_idx
        if line.startswith('\t'):  # tab as empty row in results
            result_lines.append(line)
            continue
        if is_empty_line(line) and result_label is None:
            continue
        if is_empty_line(line) and result_label is not None:
            return result_label, line_idx, "\n".join(result_lines)
        if result_label is not None:
            result_lines.append(line)
        if result_label is None:
            result_label = get_result_label(line)

    if result_label is not None:
        return result_label, val, "\n".join(result_lines)


def parse_token_args(tokens, arg):
    i = 0
    while i < len(tokens):
        if tokens[i].startswith(
                "{}(".format(arg)) and tokens[i].endswith(")") is False:
            tokens[i] = tokens[i] + "," + tokens[i + 1]
            del tokens[i + 1]
            i -= 1
        i += 1


class LogicError(Exception):

    def __init__(self, message, errorType, runner):
        self.message = message
        self.errorType = errorType
        self.runner = runner

    def __str__(self):
        return f"Ruuner: {self.runner}\nErrorType: {self.errorType}\nMessage: {self.message}"


class Statement:

    def __init__(self, matched):
        assert matched is not None
        self.matched = matched
        self.label = None
        self.retry = False
        self.query_type = None
        self.expect_error = None
        if matched.group("ok") is not None:
            self.type = "ok"
        elif matched.group("error") is not None:
            self.type = "error"
            self.expect_error = matched.group("expectError")
        elif matched.group("query"):
            self.type = "query"
            if matched.group("queryError"):
                self.query_error = matched.group("queryError")
            else:
                qo = matched.group("queryOptions")
                s = qo.split(" ", 1)
                if len(s) < 1:
                    raise Exception(f"Invalid query options: {qo}")
                if len(s) == 1:
                    if is_empty_line(s[0]):
                        raise Exception(
                            f"Invalid query options, query type should not be empty: {qo}"
                        )
                    self.query_type = s[0]
                    return
                query_type, options = qo.split(" ", 1)

                tokens = options.split(",")
                tokens = [t.strip() for t in tokens]
                parse_token_args(tokens, "label")
                self.query_type = query_type
                for token in tokens:
                    if token.startswith("label(") and token.endswith(")"):
                        trimed = token[len("label("):-1]
                        self.label = trimed.split(",")
                    if token == "retry":
                        self.retry = True

        else:
            raise Exception(f"Unknown statement type {matched.group()}")

    def __str__(self):
        s = f"Statement: {self.type}, type: {self.query_type}"
        if self.type == "query":
            if self.query_type is not None:
                s += f", query_type: {self.query_type}"
                if self.label is not None:
                    s += f", label: {self.label}"
                s += f", retry: {self.retry}"

        return s


class ParsedStatement(
        collections.namedtuple(
            'ParsedStatement',
            ["at_line", "s_type", "suite_name", "text", "results", "runs_on"])):

    def get_fields(self):
        return self._fields

    def __str__(self):
        result = ["", "Parsed Statement"]
        for field in self.get_fields():
            value = str(getattr(self, field))
            if field != 'text':
                result.append(' ' * 4 + '%s: %s,' % (field, value))
            else:
                result.append(' ' * 4 + '%s:' % field)
                result.extend([' ' * 8 + row for row in value.split('\n')])
        return "\n".join(result)


# return all statements in a file
def get_statements(suite_path, suite_name):
    condition_matched = None
    lines = get_lines(suite_path)
    for line_idx, line in lines:
        if is_empty_line(line):
            # empty line or junk lines
            continue

        statement_type = get_statement_type(line)

        if statement_type is None:
            if condition_matched is None:
                condition_matched = get_statement_condition(line)
            continue

        s = Statement(statement_type)
        text = get_single_statement(lines)
        results = []
        runs_on = set(supports_labels)
        if condition_matched is not None:
            if condition_matched.group("skipDatabase") is not None:
                runs_on.remove(condition_matched.group("skipDatabase"))
            if condition_matched.group("onlyDatabase") is not None:
                runs_on = {
                    x for x in runs_on
                    if x == condition_matched.group("onlyDatabase")
                }
            condition_matched = None
        log.debug("runs_on: {}".format(runs_on))
        if s.type == "query" and s.query_type is not None:
            # Here we use labels to figure out number of results
            # Must have a default results (without any label)
            # One more label means an addion results
            result_count = 1
            if s.label is not None:
                result_count = len(s.label) + 1
            for i in range(result_count):
                results.append(get_result(lines))
        yield ParsedStatement(line_idx + 1, s, suite_name, text, results,
                              runs_on)


def format_value(vals, val_num):
    row = len(vals) // val_num
    table = ""
    for i in range(row):
        ans = []
        for j in range(val_num):
            ans.append(str(vals[i * val_num + j]))
        table += "  ".join(ans)
        table += "\n"
    return table


def safe_execute(method, *info):
    try:
        return method()
    except Exception as e:
        collected = "\n".join([str(e)] + [str(el) for el in info])
        raise RuntimeError("Failed to execute. Collected info: %s" % collected)


# factory class to abstract runtime interface
@six.add_metaclass(abc.ABCMeta)
class SuiteRunner(object):

    def __init__(self, kind, args):
        self.label = None
        self.retry_time = 3
        self.driver = None
        self.statement_files = []
        self.kind = kind
        self.show_query_on_execution = False
        self.on_error_return = False
        self.dir = dir
        self.args = args

    # return all files under the path
    # format: a list of file absolute path and name(relative path)
    def fetch_files(self):
        log.debug(f"Skip test file list {self.args.skip}")
        skips = self.args.skip

        if type(skips) is str:
            skips = skips.split(",")

        suite_path = self.args.suites

        for filename in glob.iglob(f'{suite_path}/**', recursive=True):
            if os.path.isfile(filename):
                base_name = os.path.basename(filename)
                dirs = os.path.dirname(filename).split(os.sep)

                if self.args.skip_dir and any(
                        s in dirs for s in self.args.skip_dir):
<<<<<<< HEAD
                    log.info(
                        f"Skip test file {filename}, skip test in dirs {self.args.skip_dir}"
                    )
=======
                    log.info(f"Skip test file {filename}, in dirs {self.args.skip_dir}")
>>>>>>> 5946b0a2
                    continue

                if self.args.skip and any(
                    [re.search(r, base_name) for r in skips]):
                    log.info(f"Skip test file {filename}")
                    continue

                if self.args.run_dir and not any(s in dirs
                                                 for s in self.args.run_dir):
                    log.info(
                        f"Skip test file {filename}, not in run dir {self.args.run_dir}"
                    )
                    continue

                if not self.args.pattern or any(
                    [re.search(r, base_name) for r in self.args.pattern]):
                    self.statement_files.append(
                        (filename, os.path.relpath(filename, suite_path)))

        self.statement_files.sort()

    def execute(self):
        for i in range(0, self.args.test_runs):
            # batch execute use single session
            if callable(getattr(self, "batch_execute")):
                # case batch
                for (file_path, suite_name) in self.statement_files:
                    self.suite_now = suite_name
                    statement_list = list()
                    for state in get_statements(file_path, suite_name):
                        statement_list.append(state)

                    try:
                        self.batch_execute(statement_list)
                    except Exception as e:
                        log.warning(
                            f"Get exception when running suite {suite_name}")
                        global_statistics.add_failed(self.kind, self.suite_now,
                                                     e)
                        continue

                    log.info(
                        f"Suite file:{file_path} pass!"
                    )
            else:
                raise RuntimeError(
                    f"batch_execute is not implement in runner {self.kind}")

    def execute_statement(self, statement):
        if self.kind not in statement.runs_on:
            log.debug(
                f"Skip execute statement with {self.kind} SuiteRunner, only runs on {statement.runs_on}"
            )
            return
        if self.show_query_on_execution:
            log.Info(
                f"executing statement, type {statement.s_type.type}\n{statement.text}\n"
            )
        start = time.perf_counter()
        if statement.s_type.type == "query":
            self.assert_execute_query(statement)
        elif statement.s_type.type == "error":
            self.assert_execute_error(statement)
        elif statement.s_type.type == "ok":
            self.assert_execute_ok(statement)
        else:
            raise Exception("Unknown statement type")
        end = time.perf_counter()
        time_cost = end - start
        global_statistics.add_perf(self.kind, self.suite_now, statement.text,
                                   time_cost)

    # expect the query just return ok
    def assert_execute_ok(self, statement):
        actual = safe_execute(lambda: self.execute_ok(statement.text),
                              statement)
        if actual is not None:
            raise LogicError(
                runner=self.kind,
                message=str(statement),
                errorType="statement ok get error in response"
            )

    def assert_query_equal(self, f, resultset, statement):
        # use join after split instead of strip
        compare_f = "".join(f.split())
        compare_result = "".join(resultset[2].split())
        if compare_f != compare_result:
            raise LogicError(message="\n Expected:\n{:<80}\n Actual:\n{:<80}\n Statement:{}\n Start " \
                                            "Line: {}, Result Label: {}".format(resultset[2].rstrip(),
                                                                                f.rstrip(),
                                                                                str(statement), resultset[1],
                                                                                resultset[0].group("label")),
                            errorType="statement query get result not equal to expected",
                            runner=self.kind,
                            )

    def assert_execute_query(self, statement):
        if statement.s_type.query_type == "skipped":
            log.debug(f"{statement.text} statement is skipped")
            return
        actual = safe_execute(lambda: self.execute_query(statement), statement)
        try:
            f = format_value(actual, len(statement.s_type.query_type))
        except Exception:
            raise LogicError(
                message=f"{statement} statement type is query but get no result",
                errorType="statement query get no result",
                runner=self.kind)

        if statement.results is None or len(statement.results) == 0:
            raise LogicError(message=f"{statement} no result found by query",
                             errorType="statement query get empty result",
                             runner=self.kind)
        hasResult = False
        for resultset in statement.results:
            if resultset[0].group("label") is not None and resultset[0].group(
                    "label") == self.kind:
                self.assert_query_equal(f, resultset, statement)
                hasResult = True
        if not hasResult:
            for resultset in statement.results:
                if resultset[0].group("label") is None or len(
                        resultset[0].group("label")) == 0:
                    self.assert_query_equal(f, resultset, statement)
                    hasResult = True
        if not hasResult:
            raise LogicError(message=f"{statement} no result found in test file",
                             errorType="statement query has no result in test file",
                             runner=self.kind)

    # expect the query just return error
    def assert_execute_error(self, statement):
        actual = safe_execute(lambda: self.execute_error(statement.text),
                              statement)
        if actual is None:
            raise LogicError(message=f"{str(statement)}",
            errorType="statement error get no error message",
            runner=self.kind)
        match = re.search(statement.s_type.expect_error, actual.msg)
        if match is None:
            raise LogicError(
                message=
                f"\n expected error regex is {statement.s_type.expect_error}\n actual found {actual}{str(statement)}",
                errorType=f"statement error get error message not equal to expected",
                runner=self.kind)

    def run_sql_suite(self):
        log.info(
            f"run_sql_suite for {self.kind} with suites dir {os.path.abspath(self.args.suites)}"
        )
        self.fetch_files()
        self.execute()

    def set_label(self, label):
        self.label = label

    def set_driver(self, driver):
        self.driver = driver<|MERGE_RESOLUTION|>--- conflicted
+++ resolved
@@ -251,7 +251,7 @@
     def __init__(self, kind, args):
         self.label = None
         self.retry_time = 3
-        self.driver = None
+        self.driver = None     
         self.statement_files = []
         self.kind = kind
         self.show_query_on_execution = False
@@ -267,7 +267,7 @@
 
         if type(skips) is str:
             skips = skips.split(",")
-
+        
         suite_path = self.args.suites
 
         for filename in glob.iglob(f'{suite_path}/**', recursive=True):
@@ -277,13 +277,7 @@
 
                 if self.args.skip_dir and any(
                         s in dirs for s in self.args.skip_dir):
-<<<<<<< HEAD
-                    log.info(
-                        f"Skip test file {filename}, skip test in dirs {self.args.skip_dir}"
-                    )
-=======
                     log.info(f"Skip test file {filename}, in dirs {self.args.skip_dir}")
->>>>>>> 5946b0a2
                     continue
 
                 if self.args.skip and any(
@@ -291,11 +285,8 @@
                     log.info(f"Skip test file {filename}")
                     continue
 
-                if self.args.run_dir and not any(s in dirs
-                                                 for s in self.args.run_dir):
-                    log.info(
-                        f"Skip test file {filename}, not in run dir {self.args.run_dir}"
-                    )
+                if self.args.run_dir and not any(s in dirs for s in self.args.run_dir):
+                    log.info(f"Skip test file {filename}, not in run dir {self.args.run_dir}")
                     continue
 
                 if not self.args.pattern or any(
