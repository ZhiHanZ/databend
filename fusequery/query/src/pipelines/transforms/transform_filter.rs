--- conflicted
+++ resolved
@@ -26,12 +26,8 @@
 use crate::pipelines::transforms::ExpressionExecutor;
 
 pub struct FilterTransform {
-<<<<<<< HEAD
     exists_map: HashMap<String, bool>,
-    input: Arc<dyn IProcessor>,
-=======
     input: Arc<dyn Processor>,
->>>>>>> c552fa20
     executor: Arc<ExpressionExecutor>,
     predicate: Expression,
     having: bool,
