// Copyright 2021 Datafuse Labs.
//
// Licensed under the Apache License, Version 2.0 (the "License");
// you may not use this file except in compliance with the License.
// You may obtain a copy of the License at
//
//     http://www.apache.org/licenses/LICENSE-2.0
//
// Unless required by applicable law or agreed to in writing, software
// distributed under the License is distributed on an "AS IS" BASIS,
// WITHOUT WARRANTIES OR CONDITIONS OF ANY KIND, either express or implied.
// See the License for the specific language governing permissions and
// limitations under the License.

use std::sync::Arc;

use common_exception::Result;
use common_meta_types::RenameTableReq;
use common_meta_types::TableNameIdent;
use common_planners::RenameTablePlan;
use common_streams::DataBlockStream;
use common_streams::SendableDataBlockStream;

use crate::interpreters::Interpreter;
use crate::interpreters::InterpreterPtr;
use crate::sessions::QueryContext;

pub struct RenameTableInterpreter {
    ctx: Arc<QueryContext>,
    plan: RenameTablePlan,
}

impl RenameTableInterpreter {
    pub fn try_create(ctx: Arc<QueryContext>, plan: RenameTablePlan) -> Result<InterpreterPtr> {
        Ok(Arc::new(RenameTableInterpreter { ctx, plan }))
    }
}

#[async_trait::async_trait]
impl Interpreter for RenameTableInterpreter {
    fn name(&self) -> &str {
        "RenameTableInterpreter"
    }

    async fn execute(
        &self,
        _input_stream: Option<SendableDataBlockStream>,
    ) -> Result<SendableDataBlockStream> {
        // TODO check privileges
        // You must have ALTER and DROP privileges for the original table,
        // and CREATE and INSERT privileges for the new table.
        for entity in &self.plan.entities {
            let tenant = self.plan.tenant.clone();
            let catalog = self.ctx.get_catalog(&entity.catalog_name)?;
            catalog
                .rename_table(RenameTableReq {
                    if_exists: entity.if_exists,
<<<<<<< HEAD
                    db_name: entity.database_name.clone(),
                    table_name: entity.table_name.clone(),
                    new_db_name: entity.new_database_name.clone(),
=======
                    name_ident: TableNameIdent {
                        tenant,
                        db_name: entity.db.clone(),
                        table_name: entity.table_name.clone(),
                    },
                    new_db_name: entity.new_db.clone(),
>>>>>>> 09b4f79b
                    new_table_name: entity.new_table_name.clone(),
                })
                .await?;
        }

        Ok(Box::pin(DataBlockStream::create(
            self.plan.schema(),
            None,
            vec![],
        )))
    }
}<|MERGE_RESOLUTION|>--- conflicted
+++ resolved
@@ -55,18 +55,12 @@
             catalog
                 .rename_table(RenameTableReq {
                     if_exists: entity.if_exists,
-<<<<<<< HEAD
-                    db_name: entity.database_name.clone(),
-                    table_name: entity.table_name.clone(),
-                    new_db_name: entity.new_database_name.clone(),
-=======
                     name_ident: TableNameIdent {
                         tenant,
-                        db_name: entity.db.clone(),
+                        db_name: entity.database_name.clone(),
                         table_name: entity.table_name.clone(),
                     },
-                    new_db_name: entity.new_db.clone(),
->>>>>>> 09b4f79b
+                    new_db_name: entity.new_database_name.clone(),
                     new_table_name: entity.new_table_name.clone(),
                 })
                 .await?;
