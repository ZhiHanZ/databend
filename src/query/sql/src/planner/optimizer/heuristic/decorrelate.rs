// Copyright 2022 Datafuse Labs.
//
// Licensed under the Apache License, Version 2.0 (the "License");
// you may not use this file except in compliance with the License.
// You may obtain a copy of the License at
//
//     http://www.apache.org/licenses/LICENSE-2.0
//
// Unless required by applicable law or agreed to in writing, software
// distributed under the License is distributed on an "AS IS" BASIS,
// WITHOUT WARRANTIES OR CONDITIONS OF ANY KIND, either express or implied.
// See the License for the specific language governing permissions and
// limitations under the License.

use std::collections::HashMap;
use std::collections::HashSet;

use common_exception::ErrorCode;
use common_exception::Result;
use common_expression::type_check::common_super_type;
use common_expression::types::DataType;

use crate::binder::JoinPredicate;
use crate::binder::Visibility;
use crate::optimizer::heuristic::subquery_rewriter::FlattenInfo;
use crate::optimizer::heuristic::subquery_rewriter::SubqueryRewriter;
use crate::optimizer::heuristic::subquery_rewriter::UnnestResult;
use crate::optimizer::ColumnSet;
use crate::optimizer::RelExpr;
use crate::optimizer::SExpr;
use crate::planner::binder::wrap_cast;
use crate::plans::Aggregate;
use crate::plans::AggregateFunction;
use crate::plans::AggregateMode;
use crate::plans::AndExpr;
use crate::plans::BoundColumnRef;
use crate::plans::CastExpr;
use crate::plans::ComparisonExpr;
use crate::plans::ComparisonOp;
use crate::plans::EvalScalar;
use crate::plans::Filter;
use crate::plans::FunctionCall;
use crate::plans::Join;
use crate::plans::JoinType;
use crate::plans::OrExpr;
use crate::plans::PatternPlan;
use crate::plans::RelOp;
use crate::plans::RelOperator;
use crate::plans::Scalar;
use crate::plans::ScalarItem;
use crate::plans::Scan;
use crate::plans::Statistics;
use crate::plans::SubqueryExpr;
use crate::plans::SubqueryType;
use crate::ColumnBinding;
use crate::ColumnEntry;
use crate::IndexType;
use crate::MetadataRef;
use crate::ScalarExpr;

/// Decorrelate subqueries inside `s_expr`.
///
/// We only need to process three kinds of join: Scalar Subquery, Any Subquery, and Exists Subquery.
/// Other kinds of subqueries have be converted to one of the above subqueries in `type_check`.
///
/// It will rewrite `s_expr` to all kinds of join.
/// Correlated scalar subquery -> Single join
/// Any subquery -> Marker join
/// Correlated exists subquery -> Marker join
///
/// More information can be found in the paper: Unnesting Arbitrary Queries
pub fn decorrelate_subquery(metadata: MetadataRef, s_expr: SExpr) -> Result<SExpr> {
    let mut rewriter = SubqueryRewriter::new(metadata);
    let hoisted = rewriter.rewrite(&s_expr)?;

    Ok(hoisted)
}

impl SubqueryRewriter {
    // Try to decorrelate a `CrossApply` into `SemiJoin` or `AntiJoin`.
    // We only do simple decorrelation here, the scheme is:
    // 1. If the subquery is correlated, we will try to decorrelate it into `SemiJoin`
    pub fn try_decorrelate_simple_subquery(
        &self,
        input: &SExpr,
        subquery: &SubqueryExpr,
    ) -> Result<Option<SExpr>> {
        if subquery.outer_columns.is_empty() {
            return Ok(None);
        }

        // TODO(leiysky): this is the canonical plan generated by Binder, we should find a proper
        // way to address such a pattern.
        //
        //   EvalScalar
        //    \
        //     Filter
        //      \
        //       Get
        let pattern = SExpr::create_unary(
            PatternPlan {
                plan_type: RelOp::EvalScalar,
            }
            .into(),
            SExpr::create_unary(
                PatternPlan {
                    plan_type: RelOp::Filter,
                }
                .into(),
                SExpr::create_leaf(
                    PatternPlan {
                        plan_type: RelOp::Scan,
                    }
                    .into(),
                ),
            ),
        );

        if !subquery.subquery.match_pattern(&pattern) {
            return Ok(None);
        }

        let filter_tree = subquery
            .subquery // EvalScalar
            .child(0)?; // Filter
        let filter_expr = RelExpr::with_s_expr(filter_tree);
        let filter: Filter = subquery
            .subquery // EvalScalar
            .child(0)? // Filter
            .plan()
            .clone()
            .try_into()?;
        let filter_prop = filter_expr.derive_relational_prop()?;
        let filter_child_prop = filter_expr.derive_relational_prop_child(0)?;

        let input_expr = RelExpr::with_s_expr(input);
        let input_prop = input_expr.derive_relational_prop()?;

        // First, we will check if all the outer columns are in the filter.
        if !filter_child_prop.outer_columns.is_empty() {
            return Ok(None);
        }

        // Second, we will check if the filter only contains equi-predicates.
        // This is not necessary, but it is a good heuristic for most cases.
        let mut left_conditions = vec![];
        let mut right_conditions = vec![];
        let mut non_equi_conditions = vec![];
        let mut left_filters = vec![];
        let mut right_filters = vec![];
        for pred in filter.predicates.iter() {
            let join_condition = JoinPredicate::new(pred, &input_prop, &filter_prop);
            match join_condition {
                JoinPredicate::Left(filter) => {
                    left_filters.push(filter.clone());
                }
                JoinPredicate::Right(filter) => {
                    right_filters.push(filter.clone());
                }

                JoinPredicate::Other(pred) => {
                    non_equi_conditions.push(pred.clone());
                }

                JoinPredicate::Both { left, right } => {
                    if left.data_type().eq(&right.data_type()) {
                        left_conditions.push(left.clone());
                        right_conditions.push(right.clone());
                        continue;
                    }
                    let join_type = common_super_type(left.data_type(), right.data_type())
                        .ok_or_else(|| ErrorCode::Internal("Cannot find common type"))?;
                    let left = wrap_cast(left, &join_type);
                    let right = wrap_cast(right, &join_type);
                    left_conditions.push(left);
                    right_conditions.push(right);
                }
            }
        }

        let join = Join {
            left_conditions,
            right_conditions,
            non_equi_conditions,
            join_type: match &subquery.typ {
                SubqueryType::Any | SubqueryType::All | SubqueryType::Scalar => {
                    return Ok(None);
                }
                SubqueryType::Exists => JoinType::LeftSemi,
                SubqueryType::NotExists => JoinType::LeftAnti,
            },
            marker_index: None,
            from_correlated_subquery: true,
        };

        // Rewrite plan to semi-join.
        let mut left_child = input.clone();
        if !left_filters.is_empty() {
            left_child = SExpr::create_unary(
                Filter {
                    predicates: left_filters,
                    is_having: false,
                }
                .into(),
                left_child,
            );
        }

        // Remove `Filter` from subquery.
        let mut right_child = SExpr::create_unary(
            subquery.subquery.plan().clone(),
            SExpr::create_unary(
                subquery.subquery.plan().clone(),
                SExpr::create_leaf(filter_tree.child(0)?.plan().clone()),
            ),
        );
        if !right_filters.is_empty() {
            right_child = SExpr::create_unary(
                Filter {
                    predicates: right_filters,
                    is_having: false,
                }
                .into(),
                right_child,
            );
        }

        let result = SExpr::create_binary(join.into(), left_child, right_child);

        Ok(Some(result))
    }

    pub fn try_decorrelate_subquery(
        &mut self,
        left: &SExpr,
        subquery: &SubqueryExpr,
        flatten_info: &mut FlattenInfo,
        is_conjunctive_predicate: bool,
    ) -> Result<(SExpr, UnnestResult)> {
        match subquery.typ {
            SubqueryType::Scalar => {
                let correlated_columns = subquery.outer_columns.clone();
                let flatten_plan =
                    self.flatten(&subquery.subquery, &correlated_columns, flatten_info, false)?;
                // Construct single join
                let mut left_conditions = Vec::with_capacity(correlated_columns.len());
                let mut right_conditions = Vec::with_capacity(correlated_columns.len());
                self.add_equi_conditions(
                    &correlated_columns,
                    &mut right_conditions,
                    &mut left_conditions,
                )?;
                let join_plan = Join {
                    left_conditions,
                    right_conditions,
                    non_equi_conditions: vec![],
                    join_type: JoinType::Single,
                    marker_index: None,
                    from_correlated_subquery: true,
                };
                let s_expr = SExpr::create_binary(join_plan.into(), left.clone(), flatten_plan);
                Ok((s_expr, UnnestResult::SingleJoin))
            }
            SubqueryType::Exists | SubqueryType::NotExists => {
                if is_conjunctive_predicate {
                    if let Some(result) = self.try_decorrelate_simple_subquery(left, subquery)? {
                        return Ok((result, UnnestResult::SimpleJoin));
                    }
                }
                let correlated_columns = subquery.outer_columns.clone();
                let flatten_plan =
                    self.flatten(&subquery.subquery, &correlated_columns, flatten_info, false)?;
                // Construct mark join
                let mut left_conditions = Vec::with_capacity(correlated_columns.len());
                let mut right_conditions = Vec::with_capacity(correlated_columns.len());
                self.add_equi_conditions(
                    &correlated_columns,
                    &mut left_conditions,
                    &mut right_conditions,
                )?;

                let marker_index = if let Some(idx) = subquery.projection_index {
                    idx
                } else {
                    self.metadata.write().add_derived_column(
                        "marker".to_string(),
                        DataType::Nullable(Box::new(DataType::Boolean)),
                    )
                };
<<<<<<< HEAD

                let join_plan = LogicalJoin {
=======
                let join_plan = Join {
>>>>>>> b01ff767
                    left_conditions: right_conditions,
                    right_conditions: left_conditions,
                    non_equi_conditions: vec![],
                    join_type: JoinType::RightMark,
                    marker_index: Some(marker_index),
                    from_correlated_subquery: true,
                };
                let s_expr = SExpr::create_binary(join_plan.into(), left.clone(), flatten_plan);
                Ok((s_expr, UnnestResult::MarkJoin { marker_index }))
            }
            SubqueryType::Any => {
                let correlated_columns = subquery.outer_columns.clone();
                let flatten_plan =
                    self.flatten(&subquery.subquery, &correlated_columns, flatten_info, false)?;
                let mut left_conditions = Vec::with_capacity(correlated_columns.len());
                let mut right_conditions = Vec::with_capacity(correlated_columns.len());
                self.add_equi_conditions(
                    &correlated_columns,
                    &mut left_conditions,
                    &mut right_conditions,
                )?;
                let index = subquery.output_column;
                let column_name = format!("subquery_{}", index);
                let right_condition = Scalar::BoundColumnRef(BoundColumnRef {
                    column: ColumnBinding {
                        database_name: None,
                        table_name: None,
                        column_name,
                        index,
                        data_type: subquery.data_type.clone(),
                        visibility: Visibility::Visible,
                    },
                });
                let child_expr = *subquery.child_expr.as_ref().unwrap().clone();
                let op = subquery.compare_op.as_ref().unwrap().clone();
                // Make <child_expr op right_condition> as non_equi_conditions even if op is equal operator.
                // Because it's not null-safe.
                let non_equi_conditions = vec![Scalar::ComparisonExpr(ComparisonExpr {
                    op,
                    left: Box::new(child_expr),
                    right: Box::new(right_condition),
                    return_type: Box::new(DataType::Nullable(Box::new(DataType::Boolean))),
                })];
                let marker_index = if let Some(idx) = subquery.projection_index {
                    idx
                } else {
                    self.metadata.write().add_derived_column(
                        "marker".to_string(),
                        DataType::Nullable(Box::new(DataType::Boolean)),
                    )
                };
                let mark_join = Join {
                    left_conditions: right_conditions,
                    right_conditions: left_conditions,
                    non_equi_conditions,
                    join_type: JoinType::RightMark,
                    marker_index: Some(marker_index),
                    from_correlated_subquery: true,
                }
                .into();
                Ok((
                    SExpr::create_binary(mark_join, left.clone(), flatten_plan),
                    UnnestResult::MarkJoin { marker_index },
                ))
            }
            _ => unreachable!(),
        }
    }

    fn flatten(
        &mut self,
        plan: &SExpr,
        correlated_columns: &ColumnSet,
        flatten_info: &mut FlattenInfo,
        mut need_cross_join: bool,
    ) -> Result<SExpr> {
        let rel_expr = RelExpr::with_s_expr(plan);
        let prop = rel_expr.derive_relational_prop()?;
        if prop.outer_columns.is_empty() {
            if !need_cross_join {
                return Ok(plan.clone());
            }
            // Construct a LogicalGet plan by correlated columns.
            // Finally generate a cross join, so we finish flattening the subquery.
            let mut metadata = self.metadata.write();
            // Currently, we don't support left plan's from clause contains subquery.
            // Such as: select t2.a from (select a + 1 as a from t) as t2 where (select sum(a) from t as t1 where t1.a < t2.a) = 1;
            let table_index = metadata
                .table_index_by_column_indexes(correlated_columns)
                .unwrap();
            for correlated_column in correlated_columns.iter() {
                let column_entry = metadata.column(*correlated_column).clone();
                let (name, data_type) = match &column_entry {
                    ColumnEntry::BaseTableColumn {
                        column_name,
                        data_type,
                        ..
                    } => (column_name, DataType::from(data_type)),
                    ColumnEntry::DerivedColumn {
                        alias, data_type, ..
                    } => (alias, data_type.clone()),
                };
                self.derived_columns.insert(
                    *correlated_column,
                    metadata.add_derived_column(name.to_string(), data_type.wrap_nullable()),
                );
            }
            let logical_get = SExpr::create_leaf(
                Scan {
                    table_index,
                    columns: self.derived_columns.values().cloned().collect(),
                    push_down_predicates: None,
                    limit: None,
                    order_by: None,
                    statistics: Statistics {
                        statistics: None,
                        col_stats: HashMap::new(),
                        is_accurate: false,
                    },
                    prewhere: None,
                }
                .into(),
            );
            // Todo(xudong963): Wrap logical get with distinct to eliminate duplicates rows.
            let cross_join = Join {
                left_conditions: vec![],
                right_conditions: vec![],
                non_equi_conditions: vec![],
                join_type: JoinType::Cross,
                marker_index: None,
                from_correlated_subquery: false,
            }
            .into();
            return Ok(SExpr::create_binary(cross_join, logical_get, plan.clone()));
        }

        match plan.plan() {
            RelOperator::EvalScalar(eval_scalar) => {
                if eval_scalar
                    .used_columns()?
                    .iter()
                    .any(|index| correlated_columns.contains(index))
                {
                    need_cross_join = true;
                }
                let flatten_plan = self.flatten(
                    plan.child(0)?,
                    correlated_columns,
                    flatten_info,
                    need_cross_join,
                )?;
                let mut items = Vec::with_capacity(eval_scalar.items.len());
                for item in eval_scalar.items.iter() {
                    let new_item = ScalarItem {
                        scalar: self.flatten_scalar(&item.scalar, correlated_columns)?,
                        index: item.index,
                    };
                    items.push(new_item);
                }
                let metadata = self.metadata.read();
                for derived_column in self.derived_columns.values() {
                    let column_entry = metadata.column(*derived_column);
                    let data_type = match column_entry {
                        ColumnEntry::BaseTableColumn { data_type, .. } => DataType::from(data_type),
                        ColumnEntry::DerivedColumn { data_type, .. } => data_type.clone(),
                    };
                    let column_binding = ColumnBinding {
                        database_name: None,
                        table_name: None,
                        column_name: format!("subquery_{}", derived_column),
                        index: *derived_column,
                        data_type: Box::from(data_type.clone()),
                        visibility: Visibility::Visible,
                    };
                    items.push(ScalarItem {
                        scalar: Scalar::BoundColumnRef(BoundColumnRef {
                            column: column_binding,
                        }),
                        index: *derived_column,
                    });
                }
                Ok(SExpr::create_unary(
                    EvalScalar { items }.into(),
                    flatten_plan,
                ))
            }
            RelOperator::Filter(filter) => {
                let mut predicates = Vec::with_capacity(filter.predicates.len());
                if !need_cross_join {
                    need_cross_join = self.join_outer_inner_table(filter, correlated_columns)?;
                    if need_cross_join {
                        self.derived_columns.clear();
                    }
                }
                let flatten_plan = self.flatten(
                    plan.child(0)?,
                    correlated_columns,
                    flatten_info,
                    need_cross_join,
                )?;
                for predicate in filter.predicates.iter() {
                    predicates.push(self.flatten_scalar(predicate, correlated_columns)?);
                }

                let filter_plan = Filter {
                    predicates,
                    is_having: filter.is_having,
                }
                .into();
                Ok(SExpr::create_unary(filter_plan, flatten_plan))
            }
            RelOperator::Join(join) => {
                // Currently, we don't support join conditions contain subquery
                if join
                    .used_columns()?
                    .iter()
                    .any(|index| correlated_columns.contains(index))
                {
                    need_cross_join = true;
                }
                let left_flatten_plan = self.flatten(
                    plan.child(0)?,
                    correlated_columns,
                    flatten_info,
                    need_cross_join,
                )?;
                let right_flatten_plan = self.flatten(
                    plan.child(1)?,
                    correlated_columns,
                    flatten_info,
                    need_cross_join,
                )?;
                Ok(SExpr::create_binary(
                    Join {
                        left_conditions: join.left_conditions.clone(),
                        right_conditions: join.right_conditions.clone(),
                        non_equi_conditions: join.non_equi_conditions.clone(),
                        join_type: join.join_type.clone(),
                        marker_index: join.marker_index,
                        from_correlated_subquery: false,
                    }
                    .into(),
                    left_flatten_plan,
                    right_flatten_plan,
                ))
            }
            RelOperator::Aggregate(aggregate) => {
                if aggregate
                    .used_columns()?
                    .iter()
                    .any(|index| correlated_columns.contains(index))
                {
                    need_cross_join = true;
                }
                let flatten_plan = self.flatten(
                    plan.child(0)?,
                    correlated_columns,
                    flatten_info,
                    need_cross_join,
                )?;
                let mut group_items = Vec::with_capacity(aggregate.group_items.len());
                for item in aggregate.group_items.iter() {
                    let scalar = self.flatten_scalar(&item.scalar, correlated_columns)?;
                    group_items.push(ScalarItem {
                        scalar,
                        index: item.index,
                    })
                }
                for derived_column in self.derived_columns.values() {
                    let column_binding = {
                        let metadata = self.metadata.read();
                        let column_entry = metadata.column(*derived_column);
                        let data_type = match column_entry {
                            ColumnEntry::BaseTableColumn { data_type, .. } => {
                                DataType::from(data_type)
                            }
                            ColumnEntry::DerivedColumn { data_type, .. } => data_type.clone(),
                        };
                        ColumnBinding {
                            database_name: None,
                            table_name: None,
                            column_name: format!("subquery_{}", derived_column),
                            index: *derived_column,
                            data_type: Box::from(data_type.clone()),
                            visibility: Visibility::Visible,
                        }
                    };
                    group_items.push(ScalarItem {
                        scalar: Scalar::BoundColumnRef(BoundColumnRef {
                            column: column_binding,
                        }),
                        index: *derived_column,
                    });
                }
                let mut agg_items = Vec::with_capacity(aggregate.aggregate_functions.len());
                for item in aggregate.aggregate_functions.iter() {
                    let scalar = self.flatten_scalar(&item.scalar, correlated_columns)?;
                    if let Scalar::AggregateFunction(AggregateFunction { func_name, .. }) = &scalar
                    {
                        if func_name.eq_ignore_ascii_case("count") || func_name.eq("count_distinct")
                        {
                            flatten_info.from_count_func = true;
                        }
                    }
                    agg_items.push(ScalarItem {
                        scalar,
                        index: item.index,
                    })
                }
                Ok(SExpr::create_unary(
                    Aggregate {
                        mode: AggregateMode::Initial,
                        group_items,
                        aggregate_functions: agg_items,
                        from_distinct: aggregate.from_distinct,
                    }
                    .into(),
                    flatten_plan,
                ))
            }
            RelOperator::Sort(_) => {
                // Currently, we don't support sort contain subquery.
                let flatten_plan = self.flatten(
                    plan.child(0)?,
                    correlated_columns,
                    flatten_info,
                    need_cross_join,
                )?;
                Ok(SExpr::create_unary(plan.plan().clone(), flatten_plan))
            }

            RelOperator::Limit(_) => {
                // Currently, we don't support limit contain subquery.
                let flatten_plan = self.flatten(
                    plan.child(0)?,
                    correlated_columns,
                    flatten_info,
                    need_cross_join,
                )?;
                Ok(SExpr::create_unary(plan.plan().clone(), flatten_plan))
            }

            RelOperator::UnionAll(op) => {
                if op
                    .used_columns()?
                    .iter()
                    .any(|index| correlated_columns.contains(index))
                {
                    need_cross_join = true;
                }
                let left_flatten_plan = self.flatten(
                    plan.child(0)?,
                    correlated_columns,
                    flatten_info,
                    need_cross_join,
                )?;
                let right_flatten_plan = self.flatten(
                    plan.child(1)?,
                    correlated_columns,
                    flatten_info,
                    need_cross_join,
                )?;
                Ok(SExpr::create_binary(
                    op.clone().into(),
                    left_flatten_plan,
                    right_flatten_plan,
                ))
            }

            _ => Err(ErrorCode::Internal(
                "Invalid plan type for flattening subquery",
            )),
        }
    }

    fn flatten_scalar(
        &mut self,
        scalar: &Scalar,
        correlated_columns: &ColumnSet,
    ) -> Result<Scalar> {
        match scalar {
            Scalar::BoundColumnRef(bound_column) => {
                let column_binding = bound_column.column.clone();
                if correlated_columns.contains(&column_binding.index) {
                    let index = self.derived_columns.get(&column_binding.index).unwrap();
                    return Ok(Scalar::BoundColumnRef(BoundColumnRef {
                        column: ColumnBinding {
                            database_name: None,
                            table_name: None,
                            column_name: format!("subquery_{}", index),
                            index: *index,
                            data_type: column_binding.data_type.clone(),
                            visibility: column_binding.visibility,
                        },
                    }));
                }
                Ok(scalar.clone())
            }
            Scalar::ConstantExpr(_) => Ok(scalar.clone()),
            Scalar::AndExpr(and_expr) => {
                let left = self.flatten_scalar(&and_expr.left, correlated_columns)?;
                let right = self.flatten_scalar(&and_expr.right, correlated_columns)?;
                Ok(Scalar::AndExpr(AndExpr {
                    left: Box::new(left),
                    right: Box::new(right),
                    return_type: and_expr.return_type.clone(),
                }))
            }
            Scalar::OrExpr(or_expr) => {
                let left = self.flatten_scalar(&or_expr.left, correlated_columns)?;
                let right = self.flatten_scalar(&or_expr.right, correlated_columns)?;
                Ok(Scalar::OrExpr(OrExpr {
                    left: Box::new(left),
                    right: Box::new(right),
                    return_type: or_expr.return_type.clone(),
                }))
            }
            Scalar::ComparisonExpr(comparison_expr) => {
                let left = self.flatten_scalar(&comparison_expr.left, correlated_columns)?;
                let right = self.flatten_scalar(&comparison_expr.right, correlated_columns)?;
                Ok(Scalar::ComparisonExpr(ComparisonExpr {
                    op: comparison_expr.op.clone(),
                    left: Box::new(left),
                    right: Box::new(right),
                    return_type: comparison_expr.return_type.clone(),
                }))
            }
            Scalar::AggregateFunction(agg) => {
                let mut args = Vec::with_capacity(agg.args.len());
                for arg in &agg.args {
                    args.push(self.flatten_scalar(arg, correlated_columns)?);
                }
                Ok(Scalar::AggregateFunction(AggregateFunction {
                    display_name: agg.display_name.clone(),
                    func_name: agg.func_name.clone(),
                    distinct: agg.distinct,
                    params: agg.params.clone(),
                    args,
                    return_type: agg.return_type.clone(),
                }))
            }
            Scalar::FunctionCall(fun_call) => {
                let mut arguments = Vec::with_capacity(fun_call.arguments.len());
                for arg in &fun_call.arguments {
                    arguments.push(self.flatten_scalar(arg, correlated_columns)?);
                }
                Ok(Scalar::FunctionCall(FunctionCall {
                    arguments,
                    func_name: fun_call.func_name.clone(),
                    return_type: fun_call.return_type.clone(),
                }))
            }
            Scalar::CastExpr(cast_expr) => {
                let scalar = self.flatten_scalar(&cast_expr.argument, correlated_columns)?;
                Ok(Scalar::CastExpr(CastExpr {
                    argument: Box::new(scalar),
                    from_type: cast_expr.from_type.clone(),
                    target_type: cast_expr.target_type.clone(),
                }))
            }
            _ => Err(ErrorCode::Internal(
                "Invalid scalar for flattening subquery",
            )),
        }
    }

    fn add_equi_conditions(
        &self,
        correlated_columns: &HashSet<IndexType>,
        left_conditions: &mut Vec<Scalar>,
        right_conditions: &mut Vec<Scalar>,
    ) -> Result<()> {
        for correlated_column in correlated_columns.iter() {
            let metadata = self.metadata.read();
            let column_entry = metadata.column(*correlated_column);
            let data_type = match column_entry {
                ColumnEntry::BaseTableColumn { data_type, .. } => DataType::from(data_type),
                ColumnEntry::DerivedColumn { data_type, .. } => data_type.clone(),
            };
            let right_column = Scalar::BoundColumnRef(BoundColumnRef {
                column: ColumnBinding {
                    database_name: None,
                    table_name: None,
                    column_name: format!("subquery_{}", correlated_column),
                    index: *correlated_column,
                    data_type: Box::from(data_type.clone()),
                    visibility: Visibility::Visible,
                },
            });
            let derive_column = self.derived_columns.get(correlated_column).unwrap();
            let left_column = Scalar::BoundColumnRef(BoundColumnRef {
                column: ColumnBinding {
                    database_name: None,
                    table_name: None,
                    column_name: format!("subquery_{}", derive_column),
                    index: *derive_column,
                    data_type: Box::from(data_type.clone()),
                    visibility: Visibility::Visible,
                },
            });
            left_conditions.push(left_column);
            right_conditions.push(right_column);
        }
        Ok(())
    }

    // Check if need to join outer and inner table
    // If correlated_columns only occur in equi-conditions, such as `where t1.a = t.a and t1.b = t.b`(t1 is outer table)
    // Then we won't join outer and inner table.
    fn join_outer_inner_table(
        &mut self,
        filter: &Filter,
        correlated_columns: &ColumnSet,
    ) -> Result<bool> {
        Ok(!filter.predicates.iter().all(|predicate| {
            if predicate
                .used_columns()
                .iter()
                .any(|column| correlated_columns.contains(column))
            {
                if let Scalar::ComparisonExpr(ComparisonExpr {
                    left, right, op, ..
                }) = predicate
                {
                    if op == &ComparisonOp::Equal {
                        if let (Scalar::BoundColumnRef(left), Scalar::BoundColumnRef(right)) =
                            (&**left, &**right)
                        {
                            if correlated_columns.contains(&left.column.index)
                                && !correlated_columns.contains(&right.column.index)
                            {
                                self.derived_columns
                                    .insert(left.column.index, right.column.index);
                            }
                            if !correlated_columns.contains(&left.column.index)
                                && correlated_columns.contains(&right.column.index)
                            {
                                self.derived_columns
                                    .insert(right.column.index, left.column.index);
                            }
                            return true;
                        }
                    }
                }
                return false;
            }
            true
        }))
    }
}<|MERGE_RESOLUTION|>--- conflicted
+++ resolved
@@ -287,12 +287,7 @@
                         DataType::Nullable(Box::new(DataType::Boolean)),
                     )
                 };
-<<<<<<< HEAD
-
-                let join_plan = LogicalJoin {
-=======
                 let join_plan = Join {
->>>>>>> b01ff767
                     left_conditions: right_conditions,
                     right_conditions: left_conditions,
                     non_equi_conditions: vec![],
