--- conflicted
+++ resolved
@@ -1648,54 +1648,12 @@
 
             ("last_query_id", args) => {
                 // last_query_id(index) returns query_id in current session by index
-<<<<<<< HEAD
-                // index support literal(eg: -1, -2, 2) and simple binary op(eg: 1+1, 3-1)
-                // if index out of range, returns none.
-                let index = if args.len() != 1 {
-                    -1
-                } else {
-                    match args[0] {
-                        Expr::BinaryOp {
-                            op, left, right, ..
-                        } => {
-                            if let Expr::Literal {span:_, lit:Literal::UInt64(l)} = **left
-                                && let Expr::Literal {span:_, lit:Literal::UInt64(r)} = **right {
-                                match op {
-                                    BinaryOperator::Plus => (l + r) as i32,
-                                    BinaryOperator::Minus => (l - r) as i32,
-                                    _ => -1,
-                                }
-                            } else {-1}
-                        }
-                        Expr::UnaryOp { op, expr, .. } => {
-                            if let Expr::Literal {
-                                span: _,
-                                lit: Literal::UInt64(i),
-                            } = **expr
-                            {
-                                match op {
-                                    UnaryOperator::Plus => i as i32,
-                                    UnaryOperator::Minus => -(i as i32),
-                                    UnaryOperator::Not => -1,
-                                    _ =>-1,
-                                }
-                            } else {
-                                -1
-                            }
-                        }
-                        Expr::Literal {
-                            lit: Literal::UInt64(i),
-                            ..
-                        } => *i as i32,
-                        _ => -1,
-=======
                 let res: Result<i64> = try {
                     if args.len() > 1 {
                         return Some(Err(ErrorCode::BadArguments(
                             "last_query_id needs at most one integer argument",
                         )
                         .set_span(span)));
->>>>>>> 94497294
                     }
                     if args.is_empty() {
                         -1
