--- conflicted
+++ resolved
@@ -34,9 +34,6 @@
 mod v025_user_stage;
 mod v026_schema;
 mod v027_schema;
-<<<<<<< HEAD
-mod v029_user_stage;
-=======
 mod v028_schema;
 mod v029_schema;
->>>>>>> 28b033e3
+mod v030_user_stage;